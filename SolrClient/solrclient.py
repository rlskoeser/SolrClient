--- conflicted
+++ resolved
@@ -144,11 +144,7 @@
 
         """
         data = json.dumps(docs)
-<<<<<<< HEAD
-        return self.index_json(collection, data, params, **kwargs)
-=======
         return self.index_json(collection, data, params, min_rf=min_rf, **kwargs)
->>>>>>> 3e4a947c
 
     def index_json(self, collection, data, params=None, min_rf=None, **kwargs):
         """
